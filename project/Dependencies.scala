--- conflicted
+++ resolved
@@ -2,15 +2,10 @@
 
 object Dependencies {
 
-<<<<<<< HEAD
-  val ScalaVersions = Seq("2.11.11", "2.12.2")
-  val AkkaVersion = "2.4.18"
-=======
   val AkkaVersion = sys.env.get("akka.series") match {
     case Some("2.5") => "2.5.1"
     case _ => "2.4.18"
   }
->>>>>>> b92cbf78
   val AkkaHttpVersion = "10.0.6"
 
   val Common = Seq(
